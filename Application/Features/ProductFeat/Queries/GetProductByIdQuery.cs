--- conflicted
+++ resolved
@@ -1,44 +1,44 @@
-﻿using Application.Common;
-using Application.Dto.ProductDTOs;
-using Application.Extension;
-using Application.Interfaces.Repositories;
-using MediatR;
-using Microsoft.EntityFrameworkCore;
-using Microsoft.Extensions.Logging;
-
-namespace Application.Features.ProductFeat.Queries
-{
-    public record GetProductByIdQuery(int productId, int PageNumber, int PageSize) : IRequest<Result<ProductDTO>>;
-
-    public class GetProductByIdQueryHandler : IRequestHandler<GetProductByIdQuery, Result<ProductDTO>>
-    {
-        private readonly IProductRepository _productRepository;
-        private readonly ILogger<GetProductByIdQuery> _logger;
-
-        public GetProductByIdQueryHandler(IProductRepository productRepository, ILogger<GetProductByIdQuery> logger)
-        {
-            _productRepository = productRepository;
-            _logger = logger;
-
-        }
-        public async Task<Result<ProductDTO>> Handle(GetProductByIdQuery request, CancellationToken cancellationToken)
-        {
-<<<<<<< HEAD
-            var product = await _productRepository.Queryable
-            .Include(p => p.Images)
-            .FirstOrDefaultAsync(p => p.Id == request.productId);
-            
-=======
-            var product = await _productRepository.Queryable.Include(p=>p.Images).FirstOrDefaultAsync(p=>p.Id == request.productId);
->>>>>>> 33022ca2
-            if (product == null)
-            {
-                return Result<ProductDTO>.Failure($"Product Id {request.productId} is not found");
-
-            }
-            
-            return Result<ProductDTO>.Success(product.ToDTO(), $"Product id {request.productId} is fetched successfully");
-        }
-    }
-
-}
+﻿using Application.Common;
+using Application.Dto;
+using Application.Extension;
+using Application.Interfaces.Repositories;
+using MediatR;
+using Microsoft.EntityFrameworkCore;
+using Microsoft.Extensions.Logging;
+using System;
+using System.Collections.Generic;
+using System.Linq;
+using System.Text;
+using System.Threading.Tasks;
+
+namespace Application.Features.ProductFeat.Queries
+{
+    public record GetProductByIdQuery(int productId, int PageNumber, int PageSize) : IRequest<Result<ProductDTO>>;
+
+    public class GetProductByIdQueryHandler : IRequestHandler<GetProductByIdQuery, Result<ProductDTO>>
+    {
+        private readonly IProductRepository _productRepository;
+        private readonly ILogger<GetProductByIdQuery> _logger;
+
+        public GetProductByIdQueryHandler(IProductRepository productRepository, ILogger<GetProductByIdQuery> logger)
+        {
+            _productRepository = productRepository;
+            _logger = logger;
+
+        }
+        public async Task<Result<ProductDTO>> Handle(GetProductByIdQuery request, CancellationToken cancellationToken)
+        {
+            var product = await _productRepository.Queryable
+            .Include(p => p.Images)
+            .FirstOrDefaultAsync(p => p.Id == request.productId);
+            
+            if (product == null)
+            {
+                return Result<ProductDTO>.Failure($"Product Id {request.productId} is not found");
+
+            }
+            return Result<ProductDTO>.Success(product.ToDTO(), $"Product id {request.productId} is fetched successfully");
+        }
+    }
+
+}