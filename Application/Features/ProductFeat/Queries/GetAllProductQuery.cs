--- conflicted
+++ resolved
@@ -1,152 +1,147 @@
-﻿using Application.Common;
-using Application.Dto.ProductDTOs;
-using Application.Extension;
-using Application.Interfaces.Repositories;
-using Application.Interfaces.Services;
-using Application.Utilities;
-using Domain.Entities;
-using MediatR;
-using Microsoft.Extensions.Logging;
-
-namespace Application.Features.ProductFeat.Queries
-{
-    public record GetAllProductQuery(
-        int PageNumber = 1,
-        int PageSize = 10,
-        int? UserId = null,
-        bool OnSaleOnly = false,
-        bool PrioritizeEventProducts = true, 
-        string? SearchTerm = null
-    ) : IRequest<Result<IEnumerable<ProductDTO>>>;
-
-    public class GetAllProductQueryHandler : IRequestHandler<GetAllProductQuery, Result<IEnumerable<ProductDTO>>>
-    {
-        private readonly IProductRepository _productRepository;
-        private readonly IProductPricingService _pricingService;
-        private readonly ILogger<GetAllProductQueryHandler> _logger;
-
-        public GetAllProductQueryHandler(
-            IProductRepository productRepository,
-            IProductPricingService pricingService,
-            ILogger<GetAllProductQueryHandler> logger)
-        {
-            _productRepository = productRepository;
-            _pricingService = pricingService;
-            _logger = logger;
-        }
-
-        public async Task<Result<IEnumerable<ProductDTO>>> Handle(GetAllProductQuery request, CancellationToken cancellationToken)
-        {
-            try
-            {
-                var productDTOs = new List<ProductDTO>();
-
-                //  1. Get event-highlighted products first (if prioritization enabled)
-                if (request.PrioritizeEventProducts)
-                {
-                    var eventProductIds = await _pricingService.GetEventHighlightedProductIdsAsync(cancellationToken);
-
-                    if (eventProductIds.Any())
-                    {
-                        // Build predicate for event products
-                        System.Linq.Expressions.Expression<Func<Product, bool>> eventPredicate = p =>
-                            !p.IsDeleted && eventProductIds.Contains(p.Id);
-
-                        if (!string.IsNullOrEmpty(request.SearchTerm))
-                        {
-                            eventPredicate = p => !p.IsDeleted &&
-                                                eventProductIds.Contains(p.Id) &&
-                                                p.Name.Contains(request.SearchTerm);
-                        }
-
-                        // Get event products first
-                        var eventProducts = await _productRepository.GetAllAsync(
-                            predicate: eventPredicate,
-                            //orderBy: query => query.OrderByDescending(p => p.Id),
-                            take: Math.Min(request.PageSize, eventProductIds.Count),
-<<<<<<< HEAD
-                            includeProperties: "Images",
-                            cancellationToken: cancellationToken)
-                            .QuickSortDesc(p => p.Id);
-=======
-                            includeProperties: "Products.Images",
-                            cancellationToken: cancellationToken);
->>>>>>> 33022ca2
-
-                        var eventProductDTOs = eventProducts.Select(p => p.ToDTO()).ToList();
-                        await eventProductDTOs.ApplyPricingAsync(_pricingService, request.UserId, cancellationToken);
-
-                        // Filter by sale status if requested
-                        if (request.OnSaleOnly)
-                        {
-                            eventProductDTOs = eventProductDTOs.Where(p => p.IsOnSale).ToList();
-                        }
-
-                        productDTOs.AddRange(eventProductDTOs);
-                    }
-                }
-
-                // 2. Fill remaining slots with regular products (if needed)
-                var remainingSlots = request.PageSize - productDTOs.Count;
-                if (remainingSlots > 0)
-                {
-                    var existingProductIds = productDTOs.Select(p => p.Id).ToList();
-
-                    // Build predicate for regular products
-                    System.Linq.Expressions.Expression<Func<Product, bool>> regularPredicate = p =>
-                        !p.IsDeleted && !existingProductIds.Contains(p.Id);
-
-                    if (!string.IsNullOrEmpty(request.SearchTerm))
-                    {
-                        regularPredicate = p => !p.IsDeleted &&
-                                              !existingProductIds.Contains(p.Id) &&
-                                              p.Name.Contains(request.SearchTerm);
-                    }
-
-                    var regularProducts = await _productRepository.GetAllAsync(
-                        predicate: regularPredicate,
-                        orderBy: query => query.OrderByDescending(p => p.Id),
-                        skip: request.PrioritizeEventProducts ? 0 : (request.PageNumber - 1) * request.PageSize,
-                        take: remainingSlots,
-                        includeProperties: "Images",
-                        cancellationToken: cancellationToken);
-
-                    var regularProductDTOs = regularProducts.Select(p => p.ToDTO()).ToList();
-                    await regularProductDTOs.ApplyPricingAsync(_pricingService, request.UserId, cancellationToken);
-
-                    // Filter by sale status if requested
-                    if (request.OnSaleOnly)
-                    {
-                        regularProductDTOs = regularProductDTOs.Where(p => p.IsOnSale).ToList();
-                    }
-
-                    productDTOs.AddRange(regularProductDTOs);
-                }
-
-                //  3. Final sorting - event products first, then regular products
-                if (request.PrioritizeEventProducts)
-                {
-                    productDTOs = productDTOs
-                        .OrderByDescending(p => p.Pricing.HasActiveEvent) // Event products first
-                        .ThenByDescending(p => p.Pricing.TotalDiscountPercentage) // Highest discount first
-                        .ThenByDescending(p => p.Id) // Newest first
-                        .Take(request.PageSize)
-                        .ToList();
-                }
-
-                var onSaleCount = productDTOs.Count(p => p.IsOnSale);
-
-                _logger.LogInformation("Retrieved {Count} products with dynamic pricing for user {UserId}. {OnSaleCount} items on sale, {EventCount} event products",
-                    productDTOs.Count, request.UserId, onSaleCount, productDTOs.Count(p => p.Pricing.HasActiveEvent));
-
-                return Result<IEnumerable<ProductDTO>>.Success(productDTOs,
-                    $"Products retrieved successfully. {onSaleCount} items on sale.");
-            }
-            catch (Exception ex)
-            {
-                _logger.LogError(ex, "Error retrieving products with dynamic pricing");
-                return Result<IEnumerable<ProductDTO>>.Failure($"Failed to retrieve products: {ex.Message}");
-            }
-        }
-    }
+﻿using Application.Common;
+using Application.Dto.ProductDTOs;
+using Application.Extension;
+using Application.Interfaces.Repositories;
+using Application.Interfaces.Services;
+using Application.Utilities;
+using Domain.Entities;
+using MediatR;
+using Microsoft.Extensions.Logging;
+
+namespace Application.Features.ProductFeat.Queries
+{
+    public record GetAllProductQuery(
+        int PageNumber = 1,
+        int PageSize = 10,
+        int? UserId = null,
+        bool OnSaleOnly = false,
+        bool PrioritizeEventProducts = true, 
+        string? SearchTerm = null
+    ) : IRequest<Result<IEnumerable<ProductDTO>>>;
+
+    public class GetAllProductQueryHandler : IRequestHandler<GetAllProductQuery, Result<IEnumerable<ProductDTO>>>
+    {
+        private readonly IProductRepository _productRepository;
+        private readonly IProductPricingService _pricingService;
+        private readonly ILogger<GetAllProductQueryHandler> _logger;
+
+        public GetAllProductQueryHandler(
+            IProductRepository productRepository,
+            IProductPricingService pricingService,
+            ILogger<GetAllProductQueryHandler> logger)
+        {
+            _productRepository = productRepository;
+            _pricingService = pricingService;
+            _logger = logger;
+        }
+
+        public async Task<Result<IEnumerable<ProductDTO>>> Handle(GetAllProductQuery request, CancellationToken cancellationToken)
+        {
+            try
+            {
+                var productDTOs = new List<ProductDTO>();
+
+                //  1. Get event-highlighted products first (if prioritization enabled)
+                if (request.PrioritizeEventProducts)
+                {
+                    var eventProductIds = await _pricingService.GetEventHighlightedProductIdsAsync(cancellationToken);
+
+                    if (eventProductIds.Any())
+                    {
+                        // Build predicate for event products
+                        System.Linq.Expressions.Expression<Func<Product, bool>> eventPredicate = p =>
+                            !p.IsDeleted && eventProductIds.Contains(p.Id);
+
+                        if (!string.IsNullOrEmpty(request.SearchTerm))
+                        {
+                            eventPredicate = p => !p.IsDeleted &&
+                                                eventProductIds.Contains(p.Id) &&
+                                                p.Name.Contains(request.SearchTerm);
+                        }
+
+                        // Get event products first
+                        var eventProducts = await _productRepository.GetAllAsync(
+                            predicate: eventPredicate,
+                            //orderBy: query => query.OrderByDescending(p => p.Id),
+                            take: Math.Min(request.PageSize, eventProductIds.Count),
+                            includeProperties: "Product.Images",
+                            cancellationToken: cancellationToken)
+                            .QuickSortDesc(p => p.Id);
+
+                        var eventProductDTOs = eventProducts.Select(p => p.ToDTO()).ToList();
+                        await eventProductDTOs.ApplyPricingAsync(_pricingService, request.UserId, cancellationToken);
+
+                        // Filter by sale status if requested
+                        if (request.OnSaleOnly)
+                        {
+                            eventProductDTOs = eventProductDTOs.Where(p => p.IsOnSale).ToList();
+                        }
+
+                        productDTOs.AddRange(eventProductDTOs);
+                    }
+                }
+
+                // 2. Fill remaining slots with regular products (if needed)
+                var remainingSlots = request.PageSize - productDTOs.Count;
+                if (remainingSlots > 0)
+                {
+                    var existingProductIds = productDTOs.Select(p => p.Id).ToList();
+
+                    // Build predicate for regular products
+                    System.Linq.Expressions.Expression<Func<Product, bool>> regularPredicate = p =>
+                        !p.IsDeleted && !existingProductIds.Contains(p.Id);
+
+                    if (!string.IsNullOrEmpty(request.SearchTerm))
+                    {
+                        regularPredicate = p => !p.IsDeleted &&
+                                              !existingProductIds.Contains(p.Id) &&
+                                              p.Name.Contains(request.SearchTerm);
+                    }
+
+                    var regularProducts = await _productRepository.GetAllAsync(
+                        predicate: regularPredicate,
+                        orderBy: query => query.OrderByDescending(p => p.Id),
+                        skip: request.PrioritizeEventProducts ? 0 : (request.PageNumber - 1) * request.PageSize,
+                        take: remainingSlots,
+                        includeProperties: "Images",
+                        cancellationToken: cancellationToken);
+
+                    var regularProductDTOs = regularProducts.Select(p => p.ToDTO()).ToList();
+                    await regularProductDTOs.ApplyPricingAsync(_pricingService, request.UserId, cancellationToken);
+
+                    // Filter by sale status if requested
+                    if (request.OnSaleOnly)
+                    {
+                        regularProductDTOs = regularProductDTOs.Where(p => p.IsOnSale).ToList();
+                    }
+
+                    productDTOs.AddRange(regularProductDTOs);
+                }
+
+                //  3. Final sorting - event products first, then regular products
+                if (request.PrioritizeEventProducts)
+                {
+                    productDTOs = productDTOs
+                        .OrderByDescending(p => p.Pricing.HasActiveEvent) // Event products first
+                        .ThenByDescending(p => p.Pricing.TotalDiscountPercentage) // Highest discount first
+                        .ThenByDescending(p => p.Id) // Newest first
+                        .Take(request.PageSize)
+                        .ToList();
+                }
+
+                var onSaleCount = productDTOs.Count(p => p.IsOnSale);
+
+                _logger.LogInformation("Retrieved {Count} products with dynamic pricing for user {UserId}. {OnSaleCount} items on sale, {EventCount} event products",
+                    productDTOs.Count, request.UserId, onSaleCount, productDTOs.Count(p => p.Pricing.HasActiveEvent));
+
+                return Result<IEnumerable<ProductDTO>>.Success(productDTOs,
+                    $"Products retrieved successfully. {onSaleCount} items on sale.");
+            }
+            catch (Exception ex)
+            {
+                _logger.LogError(ex, "Error retrieving products with dynamic pricing");
+                return Result<IEnumerable<ProductDTO>>.Failure($"Failed to retrieve products: {ex.Message}");
+            }
+        }
+    }
 }