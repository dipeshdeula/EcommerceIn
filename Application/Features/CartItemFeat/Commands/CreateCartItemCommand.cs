--- conflicted
+++ resolved
@@ -1,93 +1,84 @@
-﻿using Application.Common;
-using Application.Dto.CartItemDTOs;
-using Application.Interfaces.Services;
-using MediatR;
-using Microsoft.Extensions.Logging;
-
-namespace Application.Features.CartItemFeat.Commands
-{
-    public record CreateCartItemCommand(
-        int UserId,
-        int ProductId,
-        int Quantity
-    ) : IRequest<Result<CartItemDTO>>;
-
-    public class CreateCartItemCommandHandler : IRequestHandler<CreateCartItemCommand, Result<CartItemDTO>>
-    {
-        private readonly ICartService _cartService;
-        private readonly ILogger<CreateCartItemCommandHandler> _logger;
-
-        public CreateCartItemCommandHandler(
-            ICartService cartService,
-            ILogger<CreateCartItemCommandHandler> logger)
-        {
-            _cartService = cartService;
-            _logger = logger;
-        }
-
-        public async Task<Result<CartItemDTO>> Handle(CreateCartItemCommand request, CancellationToken cancellationToken)
-        {
-            try
-            {
-                _logger.LogInformation("🛒 Processing add to cart: UserId={UserId}, ProductId={ProductId}, Quantity={Quantity}",
-                    request.UserId, request.ProductId, request.Quantity);
-
-                // DIRECT SERVICE CALL (No RabbitMQ blocking)
-                var addToCartRequest = new AddToCartItemDTO
-                {
-                    ProductId = request.ProductId,
-                    Quantity = request.Quantity
-                };
-
-                var result = await _cartService.AddItemToCartAsync(request.UserId, addToCartRequest);
-
-                if (result.Succeeded)
-                {
-                    // BACKGROUND EVENTS (Fire-and-forget, non-blocking)
-                    _ = Task.Run(async () => await PublishBackgroundEvents(request, result.Data), cancellationToken);
-
-                    _logger.LogInformation(" Cart item added successfully: CartItemId={CartItemId}",
-                        result.Data.Id);
-                }
-
-                return result;
-            }
-            catch (Exception ex)
-            {
-                _logger.LogError(ex, "❌ Failed to add item to cart: UserId={UserId}, ProductId={ProductId}",
-                    request.UserId, request.ProductId);
-                return Result<CartItemDTO>.Failure($"Failed to add item to cart: {ex.Message}");
-            }
-        }
-
-        /// <summary>
-        ///  BACKGROUND EVENTS (Non-blocking analytics, notifications)
-        /// </summary>
-        private async Task PublishBackgroundEvents(CreateCartItemCommand request, CartItemDTO cartItem)
-        {
-            try
-            {
-                // TODO: Implement proper background events
-                // For now, just log analytics
-                _logger.LogInformation("Cart analytics: UserId={UserId}, ProductId={ProductId}, Price={Price}",
-                    request.UserId, request.ProductId, cartItem.ReservedPrice);
-
-                await Task.CompletedTask;
-            }
-<<<<<<< HEAD
-            catch (TaskCanceledException te)
-=======
-            catch (Exception ex)
->>>>>>> 263967c3
-            {
-                // Don't fail main operation if background events fail
-                _logger.LogWarning(ex, " Failed to publish background events for cart item: {CartItemId}", cartItem.Id);
-            }
-            catch(Exception e)
-            {
-                Console.WriteLine("Error in creating cart item, Error Message: " + e.Message);
-                return Result<CartItemDTO>.Failure("An error occurred while processing the request.");
-            }
-        }
-    }
+﻿using Application.Common;
+using Application.Dto.CartItemDTOs;
+using Application.Interfaces.Services;
+using MediatR;
+using Microsoft.Extensions.Logging;
+
+namespace Application.Features.CartItemFeat.Commands
+{
+    public record CreateCartItemCommand(
+        int UserId,
+        int ProductId,
+        int Quantity
+    ) : IRequest<Result<CartItemDTO>>;
+
+    public class CreateCartItemCommandHandler : IRequestHandler<CreateCartItemCommand, Result<CartItemDTO>>
+    {
+        private readonly ICartService _cartService;
+        private readonly ILogger<CreateCartItemCommandHandler> _logger;
+
+        public CreateCartItemCommandHandler(
+            ICartService cartService,
+            ILogger<CreateCartItemCommandHandler> logger)
+        {
+            _cartService = cartService;
+            _logger = logger;
+        }
+
+        public async Task<Result<CartItemDTO>> Handle(CreateCartItemCommand request, CancellationToken cancellationToken)
+        {
+            try
+            {
+                _logger.LogInformation("🛒 Processing add to cart: UserId={UserId}, ProductId={ProductId}, Quantity={Quantity}",
+                    request.UserId, request.ProductId, request.Quantity);
+
+                // DIRECT SERVICE CALL (No RabbitMQ blocking)
+                var addToCartRequest = new AddToCartItemDTO
+                {
+                    ProductId = request.ProductId,
+                    Quantity = request.Quantity
+                };
+
+                var result = await _cartService.AddItemToCartAsync(request.UserId, addToCartRequest);
+
+                if (result.Succeeded)
+                {
+                    // BACKGROUND EVENTS (Fire-and-forget, non-blocking)
+                    _ = Task.Run(async () => await PublishBackgroundEvents(request, result.Data), cancellationToken);
+
+                    _logger.LogInformation(" Cart item added successfully: CartItemId={CartItemId}",
+                        result.Data.Id);
+                }
+
+                return result;
+            }
+            catch (Exception ex)
+            {
+                _logger.LogError(ex, "❌ Failed to add item to cart: UserId={UserId}, ProductId={ProductId}",
+                    request.UserId, request.ProductId);
+                return Result<CartItemDTO>.Failure($"Failed to add item to cart: {ex.Message}");
+            }
+        }
+
+        /// <summary>
+        ///  BACKGROUND EVENTS (Non-blocking analytics, notifications)
+        /// </summary>
+        private async Task PublishBackgroundEvents(CreateCartItemCommand request, CartItemDTO cartItem)
+        {
+            try
+            {
+                // TODO: Implement proper background events
+                // For now, just log analytics
+                _logger.LogInformation("Cart analytics: UserId={UserId}, ProductId={ProductId}, Price={Price}",
+                    request.UserId, request.ProductId, cartItem.ReservedPrice);
+
+                await Task.CompletedTask;
+            }
+            catch (Exception ex)
+            {
+                // Don't fail main operation if background events fail
+                _logger.LogWarning(ex, " Failed to publish background events for cart item: {CartItemId}", cartItem.Id);
+            }
+        }
+    }
 }